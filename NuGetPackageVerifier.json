{
  "adx": {
    "rules": [
      "AdxVerificationCompositeRule"
    ],
    "packages": {
      "dotnet-watch": {
        "packageTypes": [
          "DotnetTool"
        ]
      },
      "dotnet-sql-cache": {
        "packageTypes": [
          "DotnetTool"
        ]
      },
      "dotnet-user-secrets": {
        "packageTypes": [
          "DotnetTool"
        ]
      },
      "dotnet-dev-certs": {
        "packageTypes": [
          "DotnetTool"
        ]
      },
<<<<<<< HEAD
      "dotnet-httprepl": {
        "packageTypes": [
          "DotnetTool"
        ],
        "Exclusions": {
          "ASSEMBLY_DESCRIPTION": {
            "tools/netcoreapp3.0/any/System.Net.Http.Formatting.dll": "Referenced assembly, not built as part of this process"
          },
          "VERSION_INFORMATIONALVERSION": {
            "tools/netcoreapp3.0/any/Newtonsoft.Json.dll": "Referenced assembly, not built as part of this process",
            "tools/netcoreapp3.0/any/Newtonsoft.Json.Bson.dll": "Referenced assembly, not built as part of this process"
          }
        }
      },
=======
>>>>>>> 01f9af21
      "Microsoft.AspNetCore.DeveloperCertificates.XPlat": {
        "Exclusions": {
          "DOC_MISSING": {
            "lib/netcoreapp3.0/Microsoft.AspNetCore.DeveloperCertificates.XPlat.dll": "Docs not required to shipoob package"
          }
        }
      }
    }
  },
  "Default": {
    "rules": [
      "DefaultCompositeRule"
    ]
  }
}
<|MERGE_RESOLUTION|>--- conflicted
+++ resolved
@@ -1,58 +1,41 @@
-{
-  "adx": {
-    "rules": [
-      "AdxVerificationCompositeRule"
-    ],
-    "packages": {
-      "dotnet-watch": {
-        "packageTypes": [
-          "DotnetTool"
-        ]
-      },
-      "dotnet-sql-cache": {
-        "packageTypes": [
-          "DotnetTool"
-        ]
-      },
-      "dotnet-user-secrets": {
-        "packageTypes": [
-          "DotnetTool"
-        ]
-      },
-      "dotnet-dev-certs": {
-        "packageTypes": [
-          "DotnetTool"
-        ]
-      },
-<<<<<<< HEAD
-      "dotnet-httprepl": {
-        "packageTypes": [
-          "DotnetTool"
-        ],
-        "Exclusions": {
-          "ASSEMBLY_DESCRIPTION": {
-            "tools/netcoreapp3.0/any/System.Net.Http.Formatting.dll": "Referenced assembly, not built as part of this process"
-          },
-          "VERSION_INFORMATIONALVERSION": {
-            "tools/netcoreapp3.0/any/Newtonsoft.Json.dll": "Referenced assembly, not built as part of this process",
-            "tools/netcoreapp3.0/any/Newtonsoft.Json.Bson.dll": "Referenced assembly, not built as part of this process"
-          }
-        }
-      },
-=======
->>>>>>> 01f9af21
-      "Microsoft.AspNetCore.DeveloperCertificates.XPlat": {
-        "Exclusions": {
-          "DOC_MISSING": {
-            "lib/netcoreapp3.0/Microsoft.AspNetCore.DeveloperCertificates.XPlat.dll": "Docs not required to shipoob package"
-          }
-        }
-      }
-    }
-  },
-  "Default": {
-    "rules": [
-      "DefaultCompositeRule"
-    ]
-  }
-}
+{
+  "adx": {
+    "rules": [
+      "AdxVerificationCompositeRule"
+    ],
+    "packages": {
+      "dotnet-watch": {
+        "packageTypes": [
+          "DotnetTool"
+        ]
+      },
+      "dotnet-sql-cache": {
+        "packageTypes": [
+          "DotnetTool"
+        ]
+      },
+      "dotnet-user-secrets": {
+        "packageTypes": [
+          "DotnetTool"
+        ]
+      },
+      "dotnet-dev-certs": {
+        "packageTypes": [
+          "DotnetTool"
+        ]
+      },
+      "Microsoft.AspNetCore.DeveloperCertificates.XPlat": {
+        "Exclusions": {
+          "DOC_MISSING": {
+            "lib/netcoreapp3.0/Microsoft.AspNetCore.DeveloperCertificates.XPlat.dll": "Docs not required to shipoob package"
+          }
+        }
+      }
+    }
+  },
+  "Default": {
+    "rules": [
+      "DefaultCompositeRule"
+    ]
+  }
+}