<?xml version="1.0" encoding="utf-8"?>
<package xmlns="http://schemas.microsoft.com/packaging/2012/06/nuspec.xsd">
  <metadata>
    $CommonMetadataElements$
    <dependencies>
      <group targetFramework=".NETCoreApp3.1">
        <dependency id="Microsoft.Extensions.FileProviders.Abstractions" version="$version$" exclude="Build,Analyzers" />
      </group>
      <group targetFramework=".NETStandard2.0">
        <dependency id="Microsoft.Extensions.FileProviders.Abstractions" version="$version$" exclude="Build,Analyzers" />
      </group>
    </dependencies>
  </metadata>

  <files>
<<<<<<< HEAD
    $CommonFileElements$
    <file src="$OutputBinary$" target="lib\" />
    <file src="$OutputSymbol$" target="lib\" />
    <file src="$OutputDocumentation$" target="lib\" />
=======
    <file src="$OutputPath$**\$AssemblyName$.dll" target="lib\" />
    <file src="$OutputPath$**\$AssemblyName$.pdb" target="lib\" />
    <file src="$OutputPath$**\$AssemblyName$.xml" target="lib\" />
>>>>>>> 9e9f14ca
    <file src="build\**\*" target="build\" />
    <file src="buildMultiTargeting\**\*" target="buildMultiTargeting\" />
    <file src="$TaskAssemblyNetStandard$" target="tasks\netstandard2.0\$AssemblyName$.Manifest.Task.dll" />
    <file src="$TaskSymbolNetStandard$" target="tasks\netstandard2.0\$AssemblyName$.Manifest.Task.pdb" />
  </files>
</package><|MERGE_RESOLUTION|>--- conflicted
+++ resolved
@@ -13,16 +13,10 @@
   </metadata>
 
   <files>
-<<<<<<< HEAD
     $CommonFileElements$
-    <file src="$OutputBinary$" target="lib\" />
-    <file src="$OutputSymbol$" target="lib\" />
-    <file src="$OutputDocumentation$" target="lib\" />
-=======
     <file src="$OutputPath$**\$AssemblyName$.dll" target="lib\" />
     <file src="$OutputPath$**\$AssemblyName$.pdb" target="lib\" />
     <file src="$OutputPath$**\$AssemblyName$.xml" target="lib\" />
->>>>>>> 9e9f14ca
     <file src="build\**\*" target="build\" />
     <file src="buildMultiTargeting\**\*" target="buildMultiTargeting\" />
     <file src="$TaskAssemblyNetStandard$" target="tasks\netstandard2.0\$AssemblyName$.Manifest.Task.dll" />
