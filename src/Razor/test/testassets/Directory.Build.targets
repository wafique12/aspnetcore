--- conflicted
+++ resolved
@@ -2,15 +2,7 @@
   <Import Project="RazorTest.Introspection.targets" />
 
   <PropertyGroup>
-<<<<<<< HEAD
-    <!--
-      The runtime version is only useful to restore and compile test projects, and not used to run tests.
-      We'll keep it pinned to a version that has already been shipped.
-     -->
-    <RuntimeFrameworkVersion Condition=" '$(TargetFramework)' == '$(DefaultNetCoreTargetFramework)' ">$(MicrosoftNETCoreAppRefPackageVersion)</RuntimeFrameworkVersion>
-=======
     <RuntimeFrameworkVersion Condition=" '$(TargetFramework)' == '$(DefaultNetCoreTargetFramework)' ">$(MicrosoftNETCoreApp50PackageVersion)</RuntimeFrameworkVersion>
->>>>>>> 61cd85b4
     <!-- aspnet/BuildTools#662 Don't police what version of NetCoreApp we use -->
     <NETCoreAppMaximumVersion>99.9</NETCoreAppMaximumVersion>
   </PropertyGroup>
