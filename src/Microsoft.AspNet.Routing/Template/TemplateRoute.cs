--- conflicted
+++ resolved
@@ -125,7 +125,6 @@
                     var originalValues = context.RouteData.Values;
                     context.RouteData.Values = MergeValues(originalValues, values);
 
-<<<<<<< HEAD
                     try
                     {
                         if (RouteConstraintMatcher.Match(Constraints,
@@ -138,7 +137,7 @@
                             context.RouteData.DataTokens = _dataTokens;
                             await _target.RouteAsync(context);
 
-                            if (_logger.IsEnabled(TraceType.Information))
+                            if (_logger.IsEnabled(TraceType.Verbose))
                             {
                                 _logger.WriteValues(CreateRouteAsyncValues(
                                     requestPath,
@@ -149,11 +148,8 @@
                             }
                         }
                         else
-=======
-                        if (_logger.IsEnabled(TraceType.Verbose))
->>>>>>> 0350ca1d
                         {
-                            if (_logger.IsEnabled(TraceType.Information))
+                            if (_logger.IsEnabled(TraceType.Verbose))
                             {
                                 _logger.WriteValues(CreateRouteAsyncValues(
                                     requestPath,
@@ -166,11 +162,7 @@
                     }
                     finally
                     {
-<<<<<<< HEAD
                         if (!context.IsHandled)
-=======
-                        if (_logger.IsEnabled(TraceType.Verbose))
->>>>>>> 0350ca1d
                         {
                             // Restore the original route data if we didn't handle the route to prevent
                             // poluting the original route data with the values from this route.
